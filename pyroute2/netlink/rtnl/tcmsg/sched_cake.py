'''
cake
++++

Usage:

    # Imports
    from pyroute2 import IPRoute


    # Add cake with 2048kbit of bandwidth capacity
    with IPRoute() as ipr:
        # Get interface index
        index = ipr.link_lookup(ifname='lo')
        ipr.tc('add', kind='cake', index=index, bandwidth='2048kbit')

    # Same with 15mbit of bandwidth capacity
    with IPRoute() as ipr:
        # Get interface index
        index = ipr.link_lookup(ifname='lo')
        ipr.tc('add', kind='cake', index=index, bandwidth='15mbit')

    # If you don't know the bandwidth capacity, use autorate
    with IPRoute() as ipr:
        # Get interface index
        index = ipr.link_lookup(ifname='lo')
        ipr.tc('add', kind='cake', index=index, bandwidth='unlimited',
               autorate=True)

    # If you want to tune ATM properties use:
    # atm_mode=False # For no ATM tuning
    # atm_mode=True # For ADSL tuning
    # atm_mode='ptm' # For VDSL2 tuning
    with IPRoute() as ipr:
        # Get interface index
        index = ipr.link_lookup(ifname='lo')
        ipr.tc('add', kind='cake', index=index, bandwidth='unlimited',
               autorate=True, atm_mode=True)

    # Complex example which has no-sense
    with IPRoute() as ipr:
        # Get interface index
        index = ipr.link_lookup(ifname='lo')
        ipr.tc('add', kind='cake', index=index, bandwidth='unlimited',
               autorate=True, nat=True, rtt='interplanetary', target=10000,
               flow_mode='dsthost', diffserv_mode='precedence', fwmark=0x1337)

NOTES:
    Here is the list of all supported options with their values:
    - ack_filter: False, True or 'aggressive' (False by default)
    - atm_mode: False, True or 'ptm' (False by default)
    - autorate: False or True (False by default)
    - bandwidth: any integer, 'N[kbit|mbit|gbit]' or 'unlimited'
    - diffserv_mode: 'diffserv3', 'diffserv4', 'diffserv8',
        'besteffort', 'precedence' ('diffserv3' by default)
    - ingress: False or True (False by default)
    - overhead: any integer between -64 and 256 inclusive (0 by default)
    - flow_mode: 'flowblind', 'srchost', 'dsthost', 'hosts', 'flows',
        'dual-srchost', 'dual-dsthost', 'triple-isolate'
        ('triple-isolate' by default)
    - fwmark: any integer (0 by default)
    - memlimit: any integer (by default, calculated based on the bandwidth
        and RTT settings)
    - mpu: any integer between 0 and 256 inclusive (0 by default)
    - nat: False or True (False by default)
    - raw: False or True (True by default)
    - rtt: any integer or 'datacentre', 'lan', 'metro', 'regional',
        'internet', 'oceanic', 'satellite', 'interplanetary'
        ('internet' by default)
    - split_gso: False or True (True by default)
    - target: any integer (5000 by default)
    - wash: False or True (False by default)
'''

from pyroute2.netlink import nla
from pyroute2.netlink.rtnl import TC_H_ROOT

# Defines from pkt_sched.h
CAKE_FLOW_NONE = 0
CAKE_FLOW_SRC_IP = 1
CAKE_FLOW_DST_IP = 2
CAKE_FLOW_HOSTS = 3
CAKE_FLOW_FLOWS = 4
CAKE_FLOW_DUAL_SRC = 5
CAKE_FLOW_DUAL_DST = 6
CAKE_FLOW_TRIPLE = 7

CAKE_DIFFSERV_DIFFSERV3 = 0
CAKE_DIFFSERV_DIFFSERV4 = 1
CAKE_DIFFSERV_DIFFSERV8 = 2
CAKE_DIFFSERV_BESTEFFORT = 3
CAKE_DIFFSERV_PRECEDENCE = 4

CAKE_ACK_NONE = 0
CAKE_ACK_FILTER = 1
CAKE_ACK_AGGRESSIVE = 2

CAKE_ATM_NONE = 0
CAKE_ATM_ATM = 1
CAKE_ATM_PTM = 2

TCA_CAKE_MAX_TINS = 8


<<<<<<< HEAD
def fix_msg(msg, kwarg):
    if 'parent' not in msg or msg['parent'] == 0:
        msg['parent'] = TC_H_ROOT
=======
def fix_request(request):
    if 'rate' in request:
        del request['rate']
    if 'parent' not in request:
        request['parent'] = TC_H_ROOT
>>>>>>> 8998b1e4


def convert_bandwidth(value):
    types = [('kbit', 1000), ('mbit', 1000000), ('gbit', 1000000000)]

    if 'unlimited' == value:
        return 0

    try:
        # Value is passed as an int
        x = int(value)
        return x >> 3
    except ValueError:
        value = value.lower()
        for t, mul in types:
            if len(value.split(t)) == 2:
                x = int(value.split(t)[0]) * mul
                return x >> 3

    raise ValueError(
        'Invalid bandwidth value. Specify either an integer, '
        '"unlimited" or a value with "kbit", "mbit" or '
        '"gbit" appended'
    )


def convert_rtt(value):
    types = {
        'datacentre': 100,
        'lan': 1000,
        'metro': 10000,
        'regional': 30000,
        'internet': 100000,
        'oceanic': 300000,
        'satellite': 1000000,
        'interplanetary': 3600000000,
    }

    try:
        # Value is passed as an int
        x = int(value)
        return x
    except ValueError:
        rtt = types.get(value.lower())
        if rtt is not None:
            return rtt
        raise ValueError(
            'Invalid rtt value. Specify either an integer (us), '
            'or datacentre, lan, metro, regional, internet, '
            'oceanic or interplanetary.'
        )


def convert_atm(value):
    if isinstance(value, bool):
        if not value:
            return CAKE_ATM_NONE
        else:
            return CAKE_ATM_ATM
    else:
        if value == 'ptm':
            return CAKE_ATM_PTM

    raise ValueError('Invalid ATM value!')


def convert_flowmode(value):
    modes = {
        'flowblind': CAKE_FLOW_NONE,
        'srchost': CAKE_FLOW_SRC_IP,
        'dsthost': CAKE_FLOW_DST_IP,
        'hosts': CAKE_FLOW_HOSTS,
        'flows': CAKE_FLOW_FLOWS,
        'dual-srchost': CAKE_FLOW_DUAL_SRC,
        'dual-dsthost': CAKE_FLOW_DUAL_DST,
        'triple-isolate': CAKE_FLOW_TRIPLE,
    }

    res = modes.get(value.lower())
    if res:
        return res
    raise ValueError(
        'Invalid flow mode specified! See tc-cake man '
        'page for valid values.'
    )


def convert_diffserv(value):
    modes = {
        'diffserv3': CAKE_DIFFSERV_DIFFSERV3,
        'diffserv4': CAKE_DIFFSERV_DIFFSERV4,
        'diffserv8': CAKE_DIFFSERV_DIFFSERV8,
        'besteffort': CAKE_DIFFSERV_BESTEFFORT,
        'precedence': CAKE_DIFFSERV_PRECEDENCE,
    }

    res = modes.get(value.lower())
    if res is not None:
        return res
    raise ValueError(
        'Invalid diffserv mode specified! See tc-cake man '
        'page for valid values.'
    )


def convert_ackfilter(value):
    if isinstance(value, bool):
        if not value:
            return CAKE_ACK_NONE
        else:
            return CAKE_ACK_FILTER
    else:
        if value == 'aggressive':
            return CAKE_ACK_AGGRESSIVE

    raise ValueError('Invalid ACK filter!')


def check_range(name, value, start, end):
    if not isinstance(value, int):
        raise ValueError('{} value must be an integer'.format(name))

    if not start <= value <= end:
        raise ValueError(
            '{0} value must be between {1} and {2} '
            'inclusive.'.format(name, start, end)
        )


def get_parameters(kwarg):
    ret = {'attrs': []}
    attrs_map = (
        ('ack_filter', 'TCA_CAKE_ACK_FILTER'),
        ('atm_mode', 'TCA_CAKE_ATM'),
        ('autorate', 'TCA_CAKE_AUTORATE'),
        ('bandwidth', 'TCA_CAKE_BASE_RATE64'),
        ('diffserv_mode', 'TCA_CAKE_DIFFSERV_MODE'),
        ('ingress', 'TCA_CAKE_INGRESS'),
        ('overhead', 'TCA_CAKE_OVERHEAD'),
        ('flow_mode', 'TCA_CAKE_FLOW_MODE'),
        ('fwmark', 'TCA_CAKE_FWMARK'),
        ('memlimit', 'TCA_CAKE_MEMORY'),
        ('mpu', 'TCA_CAKE_MPU'),
        ('nat', 'TCA_CAKE_NAT'),
        ('raw', 'TCA_CAKE_RAW'),
        ('rtt', 'TCA_CAKE_RTT'),
        ('split_gso', 'TCA_CAKE_SPLIT_GSO'),
        ('target', 'TCA_CAKE_TARGET'),
        ('wash', 'TCA_CAKE_WASH'),
    )

    for k, v in attrs_map:
        r = kwarg.get(k, None)
        if r is not None:
            if k == 'bandwidth':
                r = convert_bandwidth(r)
            elif k == 'rtt':
                r = convert_rtt(r)
            elif k == 'atm_mode':
                r = convert_atm(r)
            elif k == 'flow_mode':
                r = convert_flowmode(r)
            elif k == 'diffserv_mode':
                r = convert_diffserv(r)
            elif k == 'ack_filter':
                r = convert_ackfilter(r)
            elif k == 'mpu':
                check_range(k, r, 0, 256)
            elif k == 'overhead':
                check_range(k, r, -64, 256)
            ret['attrs'].append([v, r])

    return ret


class options(nla):
    nla_map = (
        ('TCA_CAKE_UNSPEC', 'none'),
        ('TCA_CAKE_PAD', 'uint64'),
        ('TCA_CAKE_BASE_RATE64', 'uint64'),
        ('TCA_CAKE_DIFFSERV_MODE', 'uint32'),
        ('TCA_CAKE_ATM', 'uint32'),
        ('TCA_CAKE_FLOW_MODE', 'uint32'),
        ('TCA_CAKE_OVERHEAD', 'int32'),
        ('TCA_CAKE_RTT', 'uint32'),
        ('TCA_CAKE_TARGET', 'uint32'),
        ('TCA_CAKE_AUTORATE', 'uint32'),
        ('TCA_CAKE_MEMORY', 'uint32'),
        ('TCA_CAKE_NAT', 'uint32'),
        ('TCA_CAKE_RAW', 'uint32'),
        ('TCA_CAKE_WASH', 'uint32'),
        ('TCA_CAKE_MPU', 'uint32'),
        ('TCA_CAKE_INGRESS', 'uint32'),
        ('TCA_CAKE_ACK_FILTER', 'uint32'),
        ('TCA_CAKE_SPLIT_GSO', 'uint32'),
        ('TCA_CAKE_FWMARK', 'uint32'),
    )

    def encode(self):
        # Set default Auto-Rate value
        if not self.get_attr('TCA_CAKE_AUTORATE'):
            self['attrs'].append(['TCA_CAKE_AUTORATE', 0])
        nla.encode(self)


class stats2(nla):
    nla_map = (
        ('TCA_STATS_UNSPEC', 'none'),
        ('TCA_STATS_BASIC', 'basic'),
        ('TCA_STATS_RATE_EST', 'rate_est'),
        ('TCA_STATS_QUEUE', 'queue'),
        ('TCA_STATS_APP', 'stats_app'),
    )

    class basic(nla):
        fields = (('bytes', 'Q'), ('packets', 'I'))

    class rate_est(nla):
        fields = (('bps', 'I'), ('pps', 'I'))

    class queue(nla):
        fields = (
            ('qlen', 'I'),
            ('backlog', 'I'),
            ('drops', 'I'),
            ('requeues', 'I'),
            ('overlimits', 'I'),
        )

    class stats_app(nla):
        nla_map = (
            ('__TCA_CAKE_STATS_INVALID', 'none'),
            ('TCA_CAKE_STATS_PAD', 'hex'),
            ('TCA_CAKE_STATS_CAPACITY_ESTIMATE64', 'uint64'),
            ('TCA_CAKE_STATS_MEMORY_LIMIT', 'uint32'),
            ('TCA_CAKE_STATS_MEMORY_USED', 'uint32'),
            ('TCA_CAKE_STATS_AVG_NETOFF', 'uint32'),
            ('TCA_CAKE_STATS_MAX_NETLEN', 'uint32'),
            ('TCA_CAKE_STATS_MAX_ADJLEN', 'uint32'),
            ('TCA_CAKE_STATS_MIN_NETLEN', 'uint32'),
            ('TCA_CAKE_STATS_MIN_ADJLEN', 'uint32'),
            ('TCA_CAKE_STATS_TIN_STATS', 'tca_parse_tins'),
            ('TCA_CAKE_STATS_DEFICIT', 'uint32'),
            ('TCA_CAKE_STATS_COBALT_COUNT', 'uint32'),
            ('TCA_CAKE_STATS_DROPPING', 'uint32'),
            ('TCA_CAKE_STATS_DROP_NEXT_US', 'uint32'),
            ('TCA_CAKE_STATS_P_DROP', 'uint32'),
            ('TCA_CAKE_STATS_BLUE_TIMER_US', 'uint32'),
        )

        class tca_parse_tins(nla):
            nla_map = tuple(
                [
                    ('TCA_CAKE_TIN_STATS_%i' % x, 'tca_parse_tin_stats')
                    for x in range(TCA_CAKE_MAX_TINS)
                ]
            )

            class tca_parse_tin_stats(nla):
                nla_map = (
                    ('__TCA_CAKE_TIN_STATS_INVALID', 'none'),
                    ('TCA_CAKE_TIN_STATS_PAD', 'hex'),
                    ('TCA_CAKE_TIN_STATS_SENT_PACKETS', 'uint32'),
                    ('TCA_CAKE_TIN_STATS_SENT_BYTES64', 'uint64'),
                    ('TCA_CAKE_TIN_STATS_DROPPED_PACKETS', 'uint32'),
                    ('TCA_CAKE_TIN_STATS_DROPPED_BYTES64', 'uint64'),
                    ('TCA_CAKE_TIN_STATS_ACKS_DROPPED_PACKETS', 'uint32'),
                    ('TCA_CAKE_TIN_STATS_ACKS_DROPPED_BYTES64', 'uint64'),
                    ('TCA_CAKE_TIN_STATS_ECN_MARKED_PACKETS', 'uint32'),
                    ('TCA_CAKE_TIN_STATS_ECN_MARKED_BYTES64', 'uint64'),
                    ('TCA_CAKE_TIN_STATS_BACKLOG_PACKETS', 'uint32'),
                    ('TCA_CAKE_TIN_STATS_BACKLOG_BYTES', 'uint32'),
                    ('TCA_CAKE_TIN_STATS_THRESHOLD_RATE64', 'uint64'),
                    ('TCA_CAKE_TIN_STATS_TARGET_US', 'uint32'),
                    ('TCA_CAKE_TIN_STATS_INTERVAL_US', 'uint32'),
                    ('TCA_CAKE_TIN_STATS_WAY_INDIRECT_HITS', 'uint32'),
                    ('TCA_CAKE_TIN_STATS_WAY_MISSES', 'uint32'),
                    ('TCA_CAKE_TIN_STATS_WAY_COLLISIONS', 'uint32'),
                    ('TCA_CAKE_TIN_STATS_PEAK_DELAY_US', 'uint32'),
                    ('TCA_CAKE_TIN_STATS_AVG_DELAY_US', 'uint32'),
                    ('TCA_CAKE_TIN_STATS_BASE_DELAY_US', 'uint32'),
                    ('TCA_CAKE_TIN_STATS_SPARSE_FLOWS', 'uint32'),
                    ('TCA_CAKE_TIN_STATS_BULK_FLOWS', 'uint32'),
                    ('TCA_CAKE_TIN_STATS_UNRESPONSIVE_FLOWS', 'uint32'),
                    ('TCA_CAKE_TIN_STATS_MAX_SKBLEN', 'uint32'),
                    ('TCA_CAKE_TIN_STATS_FLOW_QUANTUM', 'uint32'),
                )<|MERGE_RESOLUTION|>--- conflicted
+++ resolved
@@ -102,17 +102,11 @@
 TCA_CAKE_MAX_TINS = 8
 
 
-<<<<<<< HEAD
-def fix_msg(msg, kwarg):
-    if 'parent' not in msg or msg['parent'] == 0:
-        msg['parent'] = TC_H_ROOT
-=======
 def fix_request(request):
     if 'rate' in request:
         del request['rate']
-    if 'parent' not in request:
+    if 'parent' not in request or request['parent'] == 0:
         request['parent'] = TC_H_ROOT
->>>>>>> 8998b1e4
 
 
 def convert_bandwidth(value):
